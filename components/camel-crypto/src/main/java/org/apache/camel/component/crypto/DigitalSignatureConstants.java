--- conflicted
+++ resolved
@@ -21,23 +21,14 @@
  * header keys.
  */
 public final class DigitalSignatureConstants {
-<<<<<<< HEAD
-=======
 
->>>>>>> d8afb789
     public static final String SIGNATURE_PRIVATE_KEY = "CamelSignaturePrivateKey";
     public static final String SIGNATURE_PUBLIC_KEY_OR_CERT = "CamelSignaturePublicKeyOrCert";
     public static final String SIGNATURE = "CamelDigitalSignature";
     public static final String KEYSTORE_ALIAS = "CamelSignatureKeyStoreAlias";
     public static final String KEYSTORE_PASSWORD = "CamelSignatureKeyStorePassword";
-<<<<<<< HEAD
-    
-    private DigitalSignatureConstants() {
-        // Helper Class
-=======
 
     private DigitalSignatureConstants() {
         // Utility class
->>>>>>> d8afb789
     }
 }