/**
 * Licensed to the Apache Software Foundation (ASF) under one or more
 * contributor license agreements.  See the NOTICE file distributed with
 * this work for additional information regarding copyright ownership.
 * The ASF licenses this file to You under the Apache License, Version 2.0
 * (the "License"); you may not use this file except in compliance with
 * the License.  You may obtain a copy of the License at
 *
 *      http://www.apache.org/licenses/LICENSE-2.0
 *
 * Unless required by applicable law or agreed to in writing, software
 * distributed under the License is distributed on an "AS IS" BASIS,
 * WITHOUT WARRANTIES OR CONDITIONS OF ANY KIND, either express or implied.
 * See the License for the specific language governing permissions and
 * limitations under the License.
 */
package org.apache.camel.impl.converter;

import java.io.IOException;
import java.util.ArrayList;
import java.util.HashMap;
import java.util.HashSet;
import java.util.List;
import java.util.Map;
import java.util.Set;
import java.util.concurrent.ConcurrentHashMap;
import java.util.concurrent.ConcurrentMap;
import java.util.concurrent.ExecutionException;

import org.apache.camel.CamelExecutionException;
import org.apache.camel.Exchange;
import org.apache.camel.NoFactoryAvailableException;
import org.apache.camel.NoTypeConversionAvailableException;
import org.apache.camel.TypeConverter;
import org.apache.camel.spi.FactoryFinder;
import org.apache.camel.spi.Injector;
import org.apache.camel.spi.PackageScanClassResolver;
import org.apache.camel.spi.TypeConverterAware;
import org.apache.camel.spi.TypeConverterLoader;
import org.apache.camel.spi.TypeConverterRegistry;
import org.apache.camel.support.ServiceSupport;
import org.apache.camel.util.ObjectHelper;

import org.slf4j.Logger;
import org.slf4j.LoggerFactory;

/**
 * Base implementation of a type converter registry used for
 * <a href="http://camel.apache.org/type-converter.html">type converters</a> in Camel.
 *
 * @version 
 */
public abstract class BaseTypeConverterRegistry extends ServiceSupport implements TypeConverter, TypeConverterRegistry {
    protected final transient Logger log = LoggerFactory.getLogger(getClass());
<<<<<<< HEAD
    protected final ConcurrentMap<TypeMapping, TypeConverter> typeMappings = new ConcurrentHashMap<TypeMapping, TypeConverter>();
    protected final ConcurrentMap<TypeMapping, TypeMapping> misses = new ConcurrentHashMap<TypeMapping, TypeMapping>();
=======
    protected final ConcurrentHashMap<TypeMapping, TypeConverter> typeMappings = new ConcurrentHashMap<TypeMapping, TypeConverter>();
    protected final Map<TypeMapping, TypeMapping> misses = new ConcurrentHashMap<TypeMapping, TypeMapping>();
>>>>>>> d8afb789
    protected final List<TypeConverterLoader> typeConverterLoaders = new ArrayList<TypeConverterLoader>();
    protected final List<FallbackTypeConverter> fallbackConverters = new ArrayList<FallbackTypeConverter>();
    protected final PackageScanClassResolver resolver;
    protected Injector injector;
    protected final FactoryFinder factoryFinder;
    protected final PropertyEditorTypeConverter propertyEditorTypeConverter = new PropertyEditorTypeConverter();

    public BaseTypeConverterRegistry(PackageScanClassResolver resolver, Injector injector, FactoryFinder factoryFinder) {
        this.resolver = resolver;
        this.injector = injector;
        this.factoryFinder = factoryFinder;
        this.typeConverterLoaders.add(new AnnotationTypeConverterLoader(resolver));

        // add to string first as it will then be last in the last as to string can nearly
        // always convert something to a string so we want it only as the last resort
        // ToStringTypeConverter should NOT allow to be promoted
        addFallbackTypeConverter(new ToStringTypeConverter(), false);
        // do not assume property editor as it has a String converter
        addFallbackTypeConverter(propertyEditorTypeConverter, false);
        // enum is okay to be promoted
        addFallbackTypeConverter(new EnumTypeConverter(), true);
        // arrays is okay to be promoted
        addFallbackTypeConverter(new ArrayTypeConverter(), true);
        // and future should also not allowed to be promoted
        addFallbackTypeConverter(new FutureTypeConverter(this), false);
        // add sync processor to async processor converter is to be promoted
        addFallbackTypeConverter(new AsyncProcessorTypeConverter(), true);
    }

    public List<TypeConverterLoader> getTypeConverterLoaders() {
        return typeConverterLoaders;
    }

    @Override
    public <T> T convertTo(Class<T> type, Object value) {
        return convertTo(type, null, value);
    }

    @SuppressWarnings("unchecked")
    @Override
    public <T> T convertTo(Class<T> type, Exchange exchange, Object value) {
        if (!isRunAllowed()) {
            throw new IllegalStateException(this + " is not started");
        }

        Object answer;
        try {
            answer = doConvertTo(type, exchange, value);
        } catch (Exception e) {
            // if its a ExecutionException then we have rethrow it as its not due to failed conversion
            boolean execution = ObjectHelper.getException(ExecutionException.class, e) != null
                    || ObjectHelper.getException(CamelExecutionException.class, e) != null;
            if (execution) {
                throw ObjectHelper.wrapCamelExecutionException(exchange, e);
            }

            // we cannot convert so return null
            if (log.isDebugEnabled()) {
                log.debug("{} Caused by: {}. Will ignore this and continue.", NoTypeConversionAvailableException.createMessage(value, type), e.getMessage());
            }
            return null;
        }
        if (answer == Void.TYPE) {
            // Could not find suitable conversion
            return null;
        } else {
            return (T) answer;
        }
    }

    @Override
    public <T> T mandatoryConvertTo(Class<T> type, Object value) throws NoTypeConversionAvailableException {
        return mandatoryConvertTo(type, null, value);
    }

    @SuppressWarnings("unchecked")
    @Override
    public <T> T mandatoryConvertTo(Class<T> type, Exchange exchange, Object value) throws NoTypeConversionAvailableException {
        if (!isRunAllowed()) {
            throw new IllegalStateException(this + " is not started");
        }

        Object answer;
        try {
            answer = doConvertTo(type, exchange, value);
        } catch (Exception e) {
            throw new NoTypeConversionAvailableException(value, type, e);
        }
        if (answer == Void.TYPE || value == null) {
            // Could not find suitable conversion
            throw new NoTypeConversionAvailableException(value, type);
        } else {
            return (T) answer;
        }
    }

    protected Object doConvertTo(final Class<?> type, final Exchange exchange, final Object value) {
        if (log.isTraceEnabled()) {
            log.trace("Converting {} -> {} with value: {}",
                    new Object[]{value == null ? "null" : value.getClass().getCanonicalName(), 
                        type.getCanonicalName(), value});
        }

        if (value == null) {
            // lets avoid NullPointerException when converting to boolean for null values
            if (boolean.class.isAssignableFrom(type)) {
                return Boolean.FALSE;
            }
            return null;
        }

        // same instance type
        if (type.isInstance(value)) {
            return type.cast(value);
        }

        // check if we have tried it before and if its a miss
        TypeMapping key = new TypeMapping(type, value.getClass());
        if (misses.containsKey(key)) {
            // we have tried before but we cannot convert this one
            return Void.TYPE;
        }
        
        // special for NaN numbers, which we can only convert for flating numbers
        if (ObjectHelper.isNaN(value)) {
            if (Float.class.isAssignableFrom(type)) {
                return Float.NaN;
            } else if (Double.class.isAssignableFrom(type)) {
                return Double.NaN;
            } else {
                // we cannot convert the NaN
                return Void.TYPE;
            }
        }

        // try to find a suitable type converter
        TypeConverter converter = getOrFindTypeConverter(type, value);
        if (converter != null) {
            log.trace("Using converter: {} to convert {}", converter, key);
            Object rc = converter.convertTo(type, exchange, value);
            if (rc != null) {
                return rc;
            }
        }

        // fallback converters
        for (FallbackTypeConverter fallback : fallbackConverters) {
            Object rc = fallback.getFallbackTypeConverter().convertTo(type, exchange, value);

            if (Void.TYPE.equals(rc)) {
                // it cannot be converted so give up
                return Void.TYPE;
            }

            if (rc != null) {
                // if fallback can promote then let it be promoted to a first class type converter
                if (fallback.isCanPromote()) {
                    // add it as a known type converter since we found a fallback that could do it
                    if (log.isDebugEnabled()) {
                        log.debug("Promoting fallback type converter as a known type converter to convert from: {} to: {} for the fallback converter: {}",
                                new Object[]{type.getCanonicalName(), value.getClass().getCanonicalName(), fallback.getFallbackTypeConverter()});
                    }
                    addTypeConverter(type, value.getClass(), fallback.getFallbackTypeConverter());
                }

                if (log.isTraceEnabled()) {
                    log.trace("Fallback type converter {} converted type from: {} to: {}",
                            new Object[]{fallback.getFallbackTypeConverter(),
                                type.getCanonicalName(), value.getClass().getCanonicalName()});
                }

                // return converted value
                return rc;
            }
        }

        // not found with that type then if it was a primitive type then try again with the wrapper type
        if (type.isPrimitive()) {
            Class<?> primitiveType = ObjectHelper.convertPrimitiveTypeToWrapperType(type);
            if (primitiveType != type) {
                return convertTo(primitiveType, exchange, value);
            }
        }

        // Could not find suitable conversion, so remember it
        misses.put(key, key);

        // Could not find suitable conversion, so return Void to indicate not found
        return Void.TYPE;
    }

    @Override
    public void addTypeConverter(Class<?> toType, Class<?> fromType, TypeConverter typeConverter) {
        log.trace("Adding type converter: {}", typeConverter);
        TypeMapping key = new TypeMapping(toType, fromType);
        TypeConverter converter = typeMappings.get(key);
        // only override it if its different
        // as race conditions can lead to many threads trying to promote the same fallback converter
        if (typeConverter != converter) {
            if (converter != null) {
                log.warn("Overriding type converter from: " + converter + " to: " + typeConverter);
            }
            typeMappings.put(key, typeConverter);
            // remove any previous misses, as we added the new type converter
            misses.remove(key);
        }
    }

    @Override
    public void addFallbackTypeConverter(TypeConverter typeConverter, boolean canPromote) {
        log.trace("Adding fallback type converter: {} which can promote: {}", typeConverter, canPromote);

        // add in top of fallback as the toString() fallback will nearly always be able to convert
        fallbackConverters.add(0, new FallbackTypeConverter(typeConverter, canPromote));
        if (typeConverter instanceof TypeConverterAware) {
            TypeConverterAware typeConverterAware = (TypeConverterAware) typeConverter;
            typeConverterAware.setTypeConverter(this);
        }
    }

    public TypeConverter getTypeConverter(Class<?> toType, Class<?> fromType) {
        TypeMapping key = new TypeMapping(toType, fromType);
        return typeMappings.get(key);
    }

    @Override
    public Injector getInjector() {
        return injector;
    }

    @Override
    public void setInjector(Injector injector) {
        this.injector = injector;
    }

    public Set<Class<?>> getFromClassMappings() {
        Set<Class<?>> answer = new HashSet<Class<?>>();
        for (TypeMapping mapping : typeMappings.keySet()) {
            answer.add(mapping.getFromType());
        }
        return answer;
    }

    public Map<Class<?>, TypeConverter> getToClassMappings(Class<?> fromClass) {
        Map<Class<?>, TypeConverter> answer = new HashMap<Class<?>, TypeConverter>();
        for (Map.Entry<TypeMapping, TypeConverter> entry : typeMappings.entrySet()) {
            TypeMapping mapping = entry.getKey();
            if (mapping.isApplicable(fromClass)) {
                answer.put(mapping.getToType(), entry.getValue());
            }
        }
        return answer;
    }

    public Map<TypeMapping, TypeConverter> getTypeMappings() {
        return typeMappings;
    }

    protected <T> TypeConverter getOrFindTypeConverter(Class<?> toType, Object value) {
        Class<?> fromType = null;
        if (value != null) {
            fromType = value.getClass();
        }
        TypeMapping key = new TypeMapping(toType, fromType);
        TypeConverter converter = typeMappings.get(key);
        if (converter == null) {
            // converter not found, try to lookup then
            converter = lookup(toType, fromType);
            if (converter != null) {
                typeMappings.putIfAbsent(key, converter);
            }
        }
        return converter;
    }

    @Override
    public TypeConverter lookup(Class<?> toType, Class<?> fromType) {
        return doLookup(toType, fromType, false);
    }

    protected TypeConverter doLookup(Class<?> toType, Class<?> fromType, boolean isSuper) {

        if (fromType != null) {
            // lets try if there is a direct match
            TypeConverter converter = getTypeConverter(toType, fromType);
            if (converter != null) {
                return converter;
            }

            // try the interfaces
            for (Class<?> type : fromType.getInterfaces()) {
                converter = getTypeConverter(toType, type);
                if (converter != null) {
                    return converter;
                }
            }

            // try super then
            Class<?> fromSuperClass = fromType.getSuperclass();
            if (fromSuperClass != null && !fromSuperClass.equals(Object.class)) {
                converter = doLookup(toType, fromSuperClass, true);
                if (converter != null) {
                    return converter;
                }
            }
        }

        // only do these tests as fallback and only on the target type (eg not on its super)
        if (!isSuper) {
            if (fromType != null && !fromType.equals(Object.class)) {

                // lets try classes derived from this toType
                Set<Map.Entry<TypeMapping, TypeConverter>> entries = typeMappings.entrySet();
                for (Map.Entry<TypeMapping, TypeConverter> entry : entries) {
                    TypeMapping key = entry.getKey();
                    Class<?> aToType = key.getToType();
                    if (toType.isAssignableFrom(aToType)) {
                        Class<?> aFromType = key.getFromType();
                        // skip Object based we do them last
                        if (!aFromType.equals(Object.class) && aFromType.isAssignableFrom(fromType)) {
                            return entry.getValue();
                        }
                    }
                }

                // lets test for Object based converters as last resort
                TypeConverter converter = getTypeConverter(toType, Object.class);
                if (converter != null) {
                    return converter;
                }
            }
        }

        // none found
        return null;
    }

    /**
     * Loads the core type converters which is mandatory to use Camel
     */
    public void loadCoreTypeConverters() throws Exception {
        // load all the type converters from camel-core
        CoreTypeConverterLoader core = new CoreTypeConverterLoader();
        core.load(this);
    }

    /**
     * Checks if the registry is loaded and if not lazily load it
     */
    protected void loadTypeConverters() throws Exception {
        for (TypeConverterLoader typeConverterLoader : getTypeConverterLoaders()) {
            typeConverterLoader.load(this);
        }

        // lets try load any other fallback converters
        try {
            loadFallbackTypeConverters();
        } catch (NoFactoryAvailableException e) {
            // ignore its fine to have none
        }
    }

    protected void loadFallbackTypeConverters() throws IOException, ClassNotFoundException {
        List<TypeConverter> converters = factoryFinder.newInstances("FallbackTypeConverter", getInjector(), TypeConverter.class);
        for (TypeConverter converter : converters) {
            addFallbackTypeConverter(converter, false);
        }
    }

    @Override
    protected void doStart() throws Exception {
        // noop
    }

    @Override
    protected void doStop() throws Exception {
        typeMappings.clear();
        misses.clear();
        propertyEditorTypeConverter.clear();
    }

    /**
     * Represents a mapping from one type (which can be null) to another
     */
    protected static class TypeMapping {
        Class<?> toType;
        Class<?> fromType;

        public TypeMapping(Class<?> toType, Class<?> fromType) {
            this.toType = toType;
            this.fromType = fromType;
        }

        public Class<?> getFromType() {
            return fromType;
        }

        public Class<?> getToType() {
            return toType;
        }

        @Override
        public boolean equals(Object object) {
            if (object instanceof TypeMapping) {
                TypeMapping that = (TypeMapping) object;
                return ObjectHelper.equal(this.fromType, that.fromType)
                        && ObjectHelper.equal(this.toType, that.toType);
            }
            return false;
        }

        @Override
        public int hashCode() {
            int answer = toType.hashCode();
            if (fromType != null) {
                answer *= 37 + fromType.hashCode();
            }
            return answer;
        }

        @Override
        public String toString() {
            return "[" + fromType + "=>" + toType + "]";
        }

        public boolean isApplicable(Class<?> fromClass) {
            return fromType.isAssignableFrom(fromClass);
        }
    }

    /**
     * Represents a fallback type converter
     */
    protected static class FallbackTypeConverter {
        private boolean canPromote;
        private TypeConverter fallbackTypeConverter;

        FallbackTypeConverter(TypeConverter fallbackTypeConverter, boolean canPromote) {
            this.canPromote = canPromote;
            this.fallbackTypeConverter = fallbackTypeConverter;
        }

        public boolean isCanPromote() {
            return canPromote;
        }

        public TypeConverter getFallbackTypeConverter() {
            return fallbackTypeConverter;
        }
    }
}<|MERGE_RESOLUTION|>--- conflicted
+++ resolved
@@ -24,7 +24,6 @@
 import java.util.Map;
 import java.util.Set;
 import java.util.concurrent.ConcurrentHashMap;
-import java.util.concurrent.ConcurrentMap;
 import java.util.concurrent.ExecutionException;
 
 import org.apache.camel.CamelExecutionException;
@@ -40,7 +39,8 @@
 import org.apache.camel.spi.TypeConverterRegistry;
 import org.apache.camel.support.ServiceSupport;
 import org.apache.camel.util.ObjectHelper;
-
+import org.apache.camel.util.StopWatch;
+import org.apache.camel.util.TimeUtils;
 import org.slf4j.Logger;
 import org.slf4j.LoggerFactory;
 
@@ -52,13 +52,8 @@
  */
 public abstract class BaseTypeConverterRegistry extends ServiceSupport implements TypeConverter, TypeConverterRegistry {
     protected final transient Logger log = LoggerFactory.getLogger(getClass());
-<<<<<<< HEAD
-    protected final ConcurrentMap<TypeMapping, TypeConverter> typeMappings = new ConcurrentHashMap<TypeMapping, TypeConverter>();
-    protected final ConcurrentMap<TypeMapping, TypeMapping> misses = new ConcurrentHashMap<TypeMapping, TypeMapping>();
-=======
     protected final ConcurrentHashMap<TypeMapping, TypeConverter> typeMappings = new ConcurrentHashMap<TypeMapping, TypeConverter>();
     protected final Map<TypeMapping, TypeMapping> misses = new ConcurrentHashMap<TypeMapping, TypeMapping>();
->>>>>>> d8afb789
     protected final List<TypeConverterLoader> typeConverterLoaders = new ArrayList<TypeConverterLoader>();
     protected final List<FallbackTypeConverter> fallbackConverters = new ArrayList<FallbackTypeConverter>();
     protected final PackageScanClassResolver resolver;
@@ -400,15 +395,24 @@
      * Loads the core type converters which is mandatory to use Camel
      */
     public void loadCoreTypeConverters() throws Exception {
+        int before = typeMappings.size();
+
         // load all the type converters from camel-core
         CoreTypeConverterLoader core = new CoreTypeConverterLoader();
         core.load(this);
+
+        int delta = typeMappings.size() - before;
+        log.info("Loaded {} core type converters (total {} type converters)" , delta, typeMappings.size());
     }
 
     /**
      * Checks if the registry is loaded and if not lazily load it
      */
     protected void loadTypeConverters() throws Exception {
+        StopWatch watch = new StopWatch();
+        int before = typeMappings.size();
+
+        log.debug("Loading additional type converters ...");
         for (TypeConverterLoader typeConverterLoader : getTypeConverterLoaders()) {
             typeConverterLoader.load(this);
         }
@@ -418,6 +422,14 @@
             loadFallbackTypeConverters();
         } catch (NoFactoryAvailableException e) {
             // ignore its fine to have none
+        }
+        log.debug("Loading additional type converters done");
+
+        // report how long time it took to load
+        int delta = typeMappings.size() - before;
+        if (log.isInfoEnabled()) {
+            log.info("Loaded additional " + delta + " type converters (total " + typeMappings.size()
+                    + " type converters) in " + TimeUtils.printDuration(watch.stop()));
         }
     }
 
